--- conflicted
+++ resolved
@@ -153,11 +153,8 @@
 
   FOR_VIDEO_ADAPTERS (adapter)
   {
-<<<<<<< HEAD
     struct grub_video_mode_info info;
-=======
     struct grub_video_edid_info edid_info;
->>>>>>> 50148f39
 
     grub_printf ("Adapter '%s':\n", adapter->name);
 
@@ -192,14 +189,12 @@
 
     adapter->iterate (hook);
 
-<<<<<<< HEAD
-    current_mode = NULL;
-=======
     if (adapter->get_edid && adapter->get_edid (&edid_info) == GRUB_ERR_NONE)
       print_edid (&edid_info);
     else
       grub_errno = GRUB_ERR_NONE;
->>>>>>> 50148f39
+
+    current_mode = NULL;
 
     if (adapter->id != id)
       {
