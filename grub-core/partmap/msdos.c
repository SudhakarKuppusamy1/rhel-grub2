--- conflicted
+++ resolved
@@ -263,14 +263,10 @@
 static struct grub_partition_map grub_msdos_partition_map =
   {
     .name = "msdos",
-<<<<<<< HEAD
-    .iterate = pc_partition_map_iterate,
+    .iterate = grub_partition_msdos_iterate,
 #ifdef GRUB_UTIL
     .embed = pc_partition_map_embed
 #endif
-=======
-    .iterate = grub_partition_msdos_iterate,
->>>>>>> 65d973de
   };
 
 GRUB_MOD_INIT(part_msdos)
