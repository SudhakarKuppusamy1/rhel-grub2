#include <grub/net/ip.h>
#include <grub/misc.h>
#include <grub/net/arp.h>
#include <grub/net/udp.h>
#include <grub/net/ethernet.h>
#include <grub/net.h>
#include <grub/net/netbuff.h>
#include <grub/mm.h>

grub_uint16_t
ipchksum (void *ipv, int len)
{
  grub_uint16_t *ip = (grub_uint16_t *) ipv;
  grub_uint32_t sum = 0;

  len >>= 1;
  while (len--)
    {
      sum += grub_be_to_cpu16 (*(ip++));
      if (sum > 0xFFFF)
	sum -= 0xFFFF;
    }

  return grub_cpu_to_be16 ((~sum) & 0x0000FFFF);
}

grub_err_t
grub_net_send_ip_packet (struct grub_net_network_level_interface * inf,
			 const grub_net_network_level_address_t * target,
			 struct grub_net_buff * nb)
{
  struct iphdr *iph;
  static int id = 0x2400;
  grub_net_link_level_address_t ll_target_addr;
  grub_err_t err;

  grub_netbuff_push (nb, sizeof (*iph));
  iph = (struct iphdr *) nb->data;

  iph->verhdrlen = ((4 << 4) | 5);
  iph->service = 0;
  iph->len = grub_cpu_to_be16 (nb->tail - nb->data);
  iph->ident = grub_cpu_to_be16 (++id);
  iph->frags = 0;
  iph->ttl = 0xff;
  iph->protocol = 0x11;
  iph->src = inf->address.ipv4;
  iph->dest = target->ipv4;

  iph->chksum = 0;
  iph->chksum = ipchksum ((void *) nb->data, sizeof (*iph));

  /* Determine link layer target address via ARP.  */
  err = grub_net_arp_resolve (inf, target, &ll_target_addr);
  if (err)
    return err;
  return send_ethernet_packet (inf, nb, ll_target_addr,
			       GRUB_NET_ETHERTYPE_IP);
}

grub_err_t
grub_net_recv_ip_packets (struct grub_net_buff * nb,
			  const struct grub_net_card * card,
			  const grub_net_link_level_address_t * hwaddress)
{
  struct iphdr *iph = (struct iphdr *) nb->data;
  grub_err_t err;
  struct grub_net_network_level_interface *inf;

  err = grub_netbuff_pull (nb, sizeof (*iph));
  if (err)
    return err;

  FOR_NET_NETWORK_LEVEL_INTERFACES (inf)
  {
    if (inf->card == card
	&& inf->address.type == GRUB_NET_NETWORK_LEVEL_PROTOCOL_IPV4
	&& inf->address.ipv4 == iph->dest
	&& grub_net_hwaddr_cmp (&inf->hwaddress, hwaddress) == 0)
      break;
  }
  if (!inf)
    {
      FOR_NET_NETWORK_LEVEL_INTERFACES (inf)
	if (inf->card == card
	    && inf->address.type == GRUB_NET_NETWORK_LEVEL_PROTOCOL_PROMISC
	    && grub_net_hwaddr_cmp (&inf->hwaddress, hwaddress) == 0)
	break;
    }
  if (!inf)
    {
      if (iph->protocol == IP_UDP
	  && grub_net_hwaddr_cmp (&card->default_address, hwaddress) == 0)
	{
	  struct udphdr *udph;
	  udph = (struct udphdr *) nb->data;
	  grub_netbuff_pull (nb, sizeof (*udph));
	  if (grub_be_to_cpu16 (udph->dst) == 68)
	    grub_net_process_dhcp (nb, card);
	}
      grub_netbuff_free (nb);
      return GRUB_ERR_NONE;
    }
<<<<<<< HEAD
=======
  return 1;
}
*/
grub_err_t
grub_net_recv_ip_packets (struct grub_net_buff *nb)
{
  struct iphdr *iph = (struct iphdr *) nb->data;
  grub_err_t err;

  if ((err = grub_netbuff_pull (nb, sizeof (*iph))) != GRUB_ERR_NONE)
    return err;
>>>>>>> d855fbcf

  switch (iph->protocol)
    {
    case IP_UDP:
      return grub_net_recv_udp_packet (nb, inf);
      break;
    default:
      grub_netbuff_free (nb);
      break;
    }

  return GRUB_ERR_NONE;
}<|MERGE_RESOLUTION|>--- conflicted
+++ resolved
@@ -94,27 +94,15 @@
 	{
 	  struct udphdr *udph;
 	  udph = (struct udphdr *) nb->data;
-	  grub_netbuff_pull (nb, sizeof (*udph));
+	  err = grub_netbuff_pull (nb, sizeof (*udph));
+	  if (err)
+	    return err;
 	  if (grub_be_to_cpu16 (udph->dst) == 68)
 	    grub_net_process_dhcp (nb, card);
 	}
       grub_netbuff_free (nb);
       return GRUB_ERR_NONE;
     }
-<<<<<<< HEAD
-=======
-  return 1;
-}
-*/
-grub_err_t
-grub_net_recv_ip_packets (struct grub_net_buff *nb)
-{
-  struct iphdr *iph = (struct iphdr *) nb->data;
-  grub_err_t err;
-
-  if ((err = grub_netbuff_pull (nb, sizeof (*iph))) != GRUB_ERR_NONE)
-    return err;
->>>>>>> d855fbcf
 
   switch (iph->protocol)
     {
