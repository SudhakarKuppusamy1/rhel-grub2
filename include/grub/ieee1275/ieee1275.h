/* ieee1275.h - Access the Open Firmware client interface.  */
/*
 *  GRUB  --  GRand Unified Bootloader
 *  Copyright (C) 2003,2004,2005,2007,2008,2009  Free Software Foundation, Inc.
 *
 *  GRUB is free software: you can redistribute it and/or modify
 *  it under the terms of the GNU General Public License as published by
 *  the Free Software Foundation, either version 3 of the License, or
 *  (at your option) any later version.
 *
 *  GRUB is distributed in the hope that it will be useful,
 *  but WITHOUT ANY WARRANTY; without even the implied warranty of
 *  MERCHANTABILITY or FITNESS FOR A PARTICULAR PURPOSE.  See the
 *  GNU General Public License for more details.
 *
 *  You should have received a copy of the GNU General Public License
 *  along with GRUB.  If not, see <http://www.gnu.org/licenses/>.
 */

#ifndef GRUB_IEEE1275_HEADER
#define GRUB_IEEE1275_HEADER	1

#include <grub/err.h>
#include <grub/types.h>
#include <grub/machine/ieee1275.h>

struct grub_ieee1275_devalias
{
  char *name;
  char *path;
  char *type;
};

struct grub_ieee1275_mem_region
{
  unsigned int start;
  unsigned int size;
};

#define IEEE1275_MAX_PROP_LEN	8192
#define IEEE1275_MAX_PATH_LEN	256

#ifndef IEEE1275_CALL_ENTRY_FN
#define IEEE1275_CALL_ENTRY_FN(args) (*grub_ieee1275_entry_fn) (args)
#endif

/* All backcalls to the firmware is done by calling an entry function
   which was passed to us from the bootloader.  When doing the backcall,
   a structure is passed which specifies what the firmware should do.
   NAME is the requested service.  NR_INS and NR_OUTS is the number of
   passed arguments and the expected number of return values, resp. */
struct grub_ieee1275_common_hdr
{
  grub_ieee1275_cell_t name;
  grub_ieee1275_cell_t nr_ins;
  grub_ieee1275_cell_t nr_outs;
};

#define INIT_IEEE1275_COMMON(p, xname, xins, xouts) \
  (p)->name = (grub_ieee1275_cell_t) xname; \
  (p)->nr_ins = (grub_ieee1275_cell_t) xins; \
  (p)->nr_outs = (grub_ieee1275_cell_t) xouts

typedef grub_uint32_t grub_ieee1275_ihandle_t;
typedef grub_uint32_t grub_ieee1275_phandle_t;

struct grub_ofnetcard_data
{
  char *path;
  grub_ieee1275_ihandle_t handle;
};

/* Maps a device alias to a pathname.  */
extern grub_ieee1275_phandle_t EXPORT_VAR(grub_ieee1275_chosen);
extern grub_ieee1275_ihandle_t EXPORT_VAR(grub_ieee1275_mmu);
extern int (* EXPORT_VAR(grub_ieee1275_entry_fn)) (void *);

enum grub_ieee1275_flag
{
  /* Old World Macintosh firmware fails seek when "dev:0" is opened.  */
  GRUB_IEEE1275_FLAG_NO_PARTITION_0,

  /* Apple firmware runs in translated mode and requires use of the "map"
     method.  Other firmware runs in untranslated mode and doesn't like "map"
     calls.  */
  GRUB_IEEE1275_FLAG_REAL_MODE,

  /* CHRP specifies partitions are numbered from 1 (partition 0 refers to the
     whole disk). However, CodeGen firmware numbers partitions from 0.  */
  GRUB_IEEE1275_FLAG_0_BASED_PARTITIONS,

  /* CodeGen firmware does not correctly implement "output-device output" */
  GRUB_IEEE1275_FLAG_BROKEN_OUTPUT,

  /* OLPC / XO firmware hangs when accessing USB devices.  */
  GRUB_IEEE1275_FLAG_OFDISK_SDCARD_ONLY,

  /* Open Hack'Ware stops when trying to set colors */
  GRUB_IEEE1275_FLAG_CANNOT_SET_COLORS,

  /* Open Hack'Ware stops when grub_ieee1275_interpret is used.  */
  GRUB_IEEE1275_FLAG_CANNOT_INTERPRET,

  /* Open Hack'Ware has no memory map, just claim what we need.  */
  GRUB_IEEE1275_FLAG_FORCE_CLAIM,

  /* Open Hack'Ware don't support the ANSI sequence.  */
  GRUB_IEEE1275_FLAG_NO_ANSI,

  /* OpenFirmware hangs on qemu if one requests any memory below 1.5 MiB.  */
  GRUB_IEEE1275_FLAG_NO_PRE1_5M_CLAIM,

  /* OLPC / XO firmware has the cursor ON/OFF routines.  */
  GRUB_IEEE1275_FLAG_HAS_CURSORONOFF,
};

extern int EXPORT_FUNC(grub_ieee1275_test_flag) (enum grub_ieee1275_flag flag);
extern void EXPORT_FUNC(grub_ieee1275_set_flag) (enum grub_ieee1275_flag flag);




void EXPORT_FUNC(grub_ieee1275_init) (void);
int EXPORT_FUNC(grub_ieee1275_finddevice) (char *name,
					   grub_ieee1275_phandle_t *phandlep);
int EXPORT_FUNC(grub_ieee1275_get_property) (grub_ieee1275_phandle_t phandle,
					     const char *property, void *buf,
					     grub_size_t size,
					     grub_ssize_t *actual);
int EXPORT_FUNC(grub_ieee1275_get_integer_property) (grub_ieee1275_phandle_t phandle,
						     const char *property, grub_uint32_t *buf,
						     grub_size_t size,
						     grub_ssize_t *actual);
int EXPORT_FUNC(grub_ieee1275_next_property) (grub_ieee1275_phandle_t phandle,
					      char *prev_prop, char *prop);
int EXPORT_FUNC(grub_ieee1275_get_property_length)
     (grub_ieee1275_phandle_t phandle, const char *prop, grub_ssize_t *length);
int EXPORT_FUNC(grub_ieee1275_instance_to_package)
     (grub_ieee1275_ihandle_t ihandle, grub_ieee1275_phandle_t *phandlep);
int EXPORT_FUNC(grub_ieee1275_package_to_path) (grub_ieee1275_phandle_t phandle,
						char *path, grub_size_t len,
						grub_ssize_t *actual);
int EXPORT_FUNC(grub_ieee1275_instance_to_path)
     (grub_ieee1275_ihandle_t ihandle, char *path, grub_size_t len,
      grub_ssize_t *actual);
int EXPORT_FUNC(grub_ieee1275_write) (grub_ieee1275_ihandle_t ihandle,
				      void *buffer, grub_size_t len,
				      grub_ssize_t *actualp);
int EXPORT_FUNC(grub_ieee1275_read) (grub_ieee1275_ihandle_t ihandle,
				     void *buffer, grub_size_t len,
				     grub_ssize_t *actualp);
int EXPORT_FUNC(grub_ieee1275_seek) (grub_ieee1275_ihandle_t ihandle,
				     grub_disk_addr_t pos,
				     grub_ssize_t *result);
int EXPORT_FUNC(grub_ieee1275_peer) (grub_ieee1275_phandle_t node,
				     grub_ieee1275_phandle_t *result);
int EXPORT_FUNC(grub_ieee1275_child) (grub_ieee1275_phandle_t node,
				      grub_ieee1275_phandle_t *result);
int EXPORT_FUNC(grub_ieee1275_parent) (grub_ieee1275_phandle_t node,
				       grub_ieee1275_phandle_t *result);
int EXPORT_FUNC(grub_ieee1275_interpret) (const char *command,
					  grub_ieee1275_cell_t *catch);
int EXPORT_FUNC(grub_ieee1275_enter) (void);
void EXPORT_FUNC(grub_ieee1275_exit) (void) __attribute__ ((noreturn));
int EXPORT_FUNC(grub_ieee1275_open) (const char *node,
				     grub_ieee1275_ihandle_t *result);
int EXPORT_FUNC(grub_ieee1275_close) (grub_ieee1275_ihandle_t ihandle);
int EXPORT_FUNC(grub_ieee1275_claim) (grub_addr_t addr, grub_size_t size,
				      unsigned int align, grub_addr_t *result);
int EXPORT_FUNC(grub_ieee1275_release) (grub_addr_t addr, grub_size_t size);
int EXPORT_FUNC(grub_ieee1275_set_property) (grub_ieee1275_phandle_t phandle,
					     const char *propname, void *buf,
					     grub_size_t size,
					     grub_ssize_t *actual);
int EXPORT_FUNC(grub_ieee1275_set_color) (grub_ieee1275_ihandle_t ihandle,
					  int index, int r, int g, int b);
int EXPORT_FUNC(grub_ieee1275_milliseconds) (grub_uint32_t *msecs);


int EXPORT_FUNC(grub_devalias_iterate)
     (int (*hook) (struct grub_ieee1275_devalias *alias));
int EXPORT_FUNC(grub_children_iterate) (char *devpath,
     int (*hook) (struct grub_ieee1275_devalias *alias));
grub_err_t EXPORT_FUNC(grub_machine_mmap_iterate)
     (int NESTED_FUNC_ATTR (*hook) (grub_uint64_t, grub_uint64_t, grub_uint32_t));
int EXPORT_FUNC(grub_claimmap) (grub_addr_t addr, grub_size_t size);

int
EXPORT_FUNC(grub_ieee1275_map) (grub_addr_t phys, grub_addr_t virt,
				grub_size_t size, grub_uint32_t mode);

char *EXPORT_FUNC(grub_ieee1275_encode_devname) (const char *path);
char *EXPORT_FUNC(grub_ieee1275_get_filename) (const char *path);
int EXPORT_FUNC(grub_ieee1275_devices_iterate) (int (*hook)
						(struct grub_ieee1275_devalias *
						 alias));
<<<<<<< HEAD
char *EXPORT_FUNC(grub_ieee1275_get_aliasdevname) (const char *path);
void EXPORT_FUNC(grub_ofnet_findcards) (void);
void EXPORT_FUNC(grub_ofnet_probecards) (void);
=======

char *EXPORT_FUNC(grub_ieee1275_canonicalise_devname) (const char *path);

>>>>>>> 7835dfd3
#endif /* ! GRUB_IEEE1275_HEADER */<|MERGE_RESOLUTION|>--- conflicted
+++ resolved
@@ -195,13 +195,9 @@
 int EXPORT_FUNC(grub_ieee1275_devices_iterate) (int (*hook)
 						(struct grub_ieee1275_devalias *
 						 alias));
-<<<<<<< HEAD
 char *EXPORT_FUNC(grub_ieee1275_get_aliasdevname) (const char *path);
 void EXPORT_FUNC(grub_ofnet_findcards) (void);
 void EXPORT_FUNC(grub_ofnet_probecards) (void);
-=======
-
 char *EXPORT_FUNC(grub_ieee1275_canonicalise_devname) (const char *path);
 
->>>>>>> 7835dfd3
 #endif /* ! GRUB_IEEE1275_HEADER */