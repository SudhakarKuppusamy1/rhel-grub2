/* multiboot.c - boot a multiboot OS image. */
/*
 *  GRUB  --  GRand Unified Bootloader
 *  Copyright (C) 1999,2000,2001,2002,2003,2004,2005,2007,2008,2009  Free Software Foundation, Inc.
 *
 *  GRUB is free software: you can redistribute it and/or modify
 *  it under the terms of the GNU General Public License as published by
 *  the Free Software Foundation, either version 3 of the License, or
 *  (at your option) any later version.
 *
 *  GRUB is distributed in the hope that it will be useful,
 *  but WITHOUT ANY WARRANTY; without even the implied warranty of
 *  MERCHANTABILITY or FITNESS FOR A PARTICULAR PURPOSE.  See the
 *  GNU General Public License for more details.
 *
 *  You should have received a copy of the GNU General Public License
 *  along with GRUB.  If not, see <http://www.gnu.org/licenses/>.
 */

/*
 *  FIXME: The following features from the Multiboot specification still
 *         need to be implemented:
 *  - VBE support
 *  - symbol table
 *  - drives table
 *  - ROM configuration table
 *  - APM table
 */

#include <grub/loader.h>
#include <grub/machine/loader.h>
#include <grub/multiboot.h>
#include <grub/machine/init.h>
#include <grub/machine/memory.h>
#include <grub/cpu/multiboot.h>
#include <grub/elf.h>
#include <grub/aout.h>
#include <grub/file.h>
#include <grub/err.h>
#include <grub/dl.h>
#include <grub/mm.h>
#include <grub/misc.h>
#include <grub/gzio.h>
#include <grub/env.h>
#ifdef GRUB_MACHINE_PCBIOS
#include <grub/machine/biosnum.h>
#include <grub/disk.h>
#include <grub/device.h>
#include <grub/partition.h>
#endif
#include <grub/i386/relocator.h>

extern grub_dl_t my_mod;
static struct grub_multiboot_info *mbi, *mbi_dest;

<<<<<<< HEAD
=======
static char *playground = 0;
>>>>>>> 11d1c769
static grub_size_t code_size;

char *grub_multiboot_payload_orig;
grub_addr_t grub_multiboot_payload_dest;
grub_size_t grub_multiboot_payload_size;
grub_uint32_t grub_multiboot_payload_eip;
grub_uint32_t grub_multiboot_payload_esp;

static grub_err_t
grub_multiboot_boot (void)
{
  struct grub_relocator32_state state =
    {
      .eax = MULTIBOOT_MAGIC2,
      .ebx = PTR_TO_UINT32 (mbi_dest),
      .ecx = 0,
      .edx = 0,
      .eip = grub_multiboot_payload_eip,
      .esp = grub_multiboot_payload_esp
    };

  grub_relocator32_boot (grub_multiboot_payload_orig,
			 grub_multiboot_payload_dest,
			 state);

  /* Not reached.  */
  return GRUB_ERR_NONE;
}

static grub_err_t
grub_multiboot_unload (void)
{
  if (playground)
    {
      unsigned int i;
      for (i = 0; i < mbi->mods_count; i++)
	{
	  grub_free ((void *)
		     ((struct grub_mod_list *) mbi->mods_addr)[i].mod_start);
	  grub_free ((void *)
		     ((struct grub_mod_list *) mbi->mods_addr)[i].cmdline);
	}
      grub_free ((void *) mbi->mods_addr);
      grub_free (playground);
    }

  mbi = NULL;
  playground = NULL;
  grub_dl_unref (my_mod);

  return GRUB_ERR_NONE;
}

/* Return the length of the Multiboot mmap that will be needed to allocate
   our platform's map.  */
static grub_uint32_t
grub_get_multiboot_mmap_len (void)
{
  grub_size_t count = 0;

  auto int NESTED_FUNC_ATTR hook (grub_uint64_t, grub_uint64_t, grub_uint32_t);
  int NESTED_FUNC_ATTR hook (grub_uint64_t addr __attribute__ ((unused)),
			     grub_uint64_t size __attribute__ ((unused)),
			     grub_uint32_t type __attribute__ ((unused)))
    {
      count++;
      return 0;
    }

  grub_mmap_iterate (hook);

  return count * sizeof (struct grub_multiboot_mmap_entry);
}

/* Fill previously allocated Multiboot mmap.  */
static void
grub_fill_multiboot_mmap (struct grub_multiboot_mmap_entry *first_entry)
{
  struct grub_multiboot_mmap_entry *mmap_entry = (struct grub_multiboot_mmap_entry *) first_entry;

  auto int NESTED_FUNC_ATTR hook (grub_uint64_t, grub_uint64_t, grub_uint32_t);
  int NESTED_FUNC_ATTR hook (grub_uint64_t addr, grub_uint64_t size, grub_uint32_t type)
    {
      mmap_entry->addr = addr;
      mmap_entry->len = size;
      mmap_entry->type = type;
      mmap_entry->size = sizeof (struct grub_multiboot_mmap_entry) - sizeof (mmap_entry->size);
      mmap_entry++;

      return 0;
    }

  grub_mmap_iterate (hook);
}

#define MULTIBOOT_LOAD_ELF64
#include "multiboot_elfxx.c"
#undef MULTIBOOT_LOAD_ELF64

#define MULTIBOOT_LOAD_ELF32
#include "multiboot_elfxx.c"
#undef MULTIBOOT_LOAD_ELF32

/* Load ELF32 or ELF64.  */
static grub_err_t
grub_multiboot_load_elf (grub_file_t file, void *buffer)
{
  if (grub_multiboot_is_elf32 (buffer))
    return grub_multiboot_load_elf32 (file, buffer);
  else if (grub_multiboot_is_elf64 (buffer))
    return grub_multiboot_load_elf64 (file, buffer);

  return grub_error (GRUB_ERR_UNKNOWN_OS, "unknown ELF class");
}

static int
grub_multiboot_get_bootdev (grub_uint32_t *bootdev)
{
#ifdef GRUB_MACHINE_PCBIOS
  char *p;
  grub_uint32_t biosdev, slice = ~0, part = ~0;
  grub_device_t dev;

  biosdev = grub_get_root_biosnumber ();

  dev = grub_device_open (0);
  if (dev && dev->disk && dev->disk->partition)
    {

      p = dev->disk->partition->partmap->get_name (dev->disk->partition);
      if (p)
	{
	  if ((p[0] >= '0') && (p[0] <= '9'))
	    {
	      slice = grub_strtoul (p, &p, 0) - 1;

	      if ((p) && (p[0] == ','))
		p++;
	    }

	  if ((p[0] >= 'a') && (p[0] <= 'z'))
	    part = p[0] - 'a';
	}
    }
  if (dev)
    grub_device_close (dev);

  *bootdev = ((biosdev & 0xff) << 24) | ((slice & 0xff) << 16) 
    | ((part & 0xff) << 8) | 0xff;
  return (biosdev != ~0UL);
#else
  *bootdev = 0xffffffff;
  return 0;
#endif
}

void
grub_multiboot (int argc, char *argv[])
{
  grub_file_t file = 0;
  char buffer[MULTIBOOT_SEARCH], *cmdline = 0, *p;
  struct grub_multiboot_header *header;
  grub_ssize_t len, cmdline_length, boot_loader_name_length;
  grub_uint32_t mmap_length;
  int i;
  int cmdline_argc;
  char **cmdline_argv;

  grub_loader_unset ();

  if (argc == 0)
    {
      grub_error (GRUB_ERR_BAD_ARGUMENT, "No kernel specified");
      goto fail;
    }

  file = grub_gzfile_open (argv[0], 1);
  if (! file)
    {
      grub_error (GRUB_ERR_BAD_ARGUMENT, "Couldn't open file");
      goto fail;
    }

  len = grub_file_read (file, buffer, MULTIBOOT_SEARCH);
  if (len < 32)
    {
      grub_error (GRUB_ERR_BAD_OS, "File too small");
      goto fail;
    }

  /* Look for the multiboot header in the buffer.  The header should
     be at least 12 bytes and aligned on a 4-byte boundary.  */
  for (header = (struct grub_multiboot_header *) buffer;
       ((char *) header <= buffer + len - 12) || (header = 0);
       header = (struct grub_multiboot_header *) ((char *) header + 4))
    {
      if (header->magic == MULTIBOOT_MAGIC
	  && !(header->magic + header->flags + header->checksum))
	break;
    }

  if (header == 0)
    {
      grub_error (GRUB_ERR_BAD_ARGUMENT, "No multiboot header found");
      goto fail;
    }

  if (header->flags & MULTIBOOT_UNSUPPORTED)
    {
      grub_error (GRUB_ERR_UNKNOWN_OS,
		  "Unsupported flag: 0x%x", header->flags);
      goto fail;
    }

  grub_relocator32_free (grub_multiboot_payload_orig);
  grub_multiboot_payload_orig = NULL;

  mmap_length = grub_get_multiboot_mmap_len ();

  /* Figure out cmdline length.  */
  /* Skip filename.  */
  cmdline_argc = argc - 1;
  cmdline_argv = argv + 1;

  for (i = 0, cmdline_length = 0; i < cmdline_argc; i++)
    cmdline_length += grub_strlen (cmdline_argv[i]) + 1;

  if (cmdline_length == 0)
    cmdline_length = 1;

  boot_loader_name_length = sizeof(PACKAGE_STRING);

#define cmdline_addr(x)		((void *) ((x) + code_size))
#define boot_loader_name_addr(x) \
				((void *) ((x) + code_size + cmdline_length))
#define mbi_addr(x)		((void *) ((x) + code_size + cmdline_length + boot_loader_name_length))
#define mmap_addr(x)		((void *) ((x) + code_size + cmdline_length + boot_loader_name_length + sizeof (struct grub_multiboot_info)))
#define stack_addr(x)		((void *) ((x) + code_size + cmdline_length + boot_loader_name_length + sizeof (struct grub_multiboot_info) + mmap_length + GRUB_MULTIBOOT_STACK_SIZE))

  grub_multiboot_payload_size = cmdline_length
    /* boot_loader_name_length might need to grow for mbi,etc to be aligned (see below) */
    + boot_loader_name_length + 3
    + sizeof (struct grub_multiboot_info) + mmap_length
    + GRUB_MULTIBOOT_STACK_SIZE;

  if (header->flags & MULTIBOOT_AOUT_KLUDGE)
    {
      int offset = ((char *) header - buffer -
		    (header->header_addr - header->load_addr));
      int load_size = ((header->load_end_addr == 0) ? file->size - offset :
		       header->load_end_addr - header->load_addr);

      if (header->bss_end_addr)
	code_size = (header->bss_end_addr - header->load_addr);
      else
	code_size = load_size;
      grub_multiboot_payload_dest = header->load_addr;

      grub_multiboot_payload_size += code_size;

      grub_multiboot_payload_orig
	= grub_relocator32_alloc (grub_multiboot_payload_size);

      if (! grub_multiboot_payload_orig)
	goto fail;

      if ((grub_file_seek (file, offset)) == (grub_off_t) - 1)
	goto fail;

      grub_file_read (file, (void *) grub_multiboot_payload_orig, load_size);
      if (grub_errno)
	goto fail;

      if (header->bss_end_addr)
	grub_memset ((void *) (grub_multiboot_payload_orig + load_size), 0,
		     header->bss_end_addr - header->load_addr - load_size);

      grub_multiboot_payload_eip = header->entry_addr;

    }
  else if (grub_multiboot_load_elf (file, buffer) != GRUB_ERR_NONE)
    goto fail;

  /* This provides alignment for the MBI, the memory map and the backward relocator.  */
  boot_loader_name_length += (0x04 - ((unsigned long) mbi_addr (grub_multiboot_payload_dest) & 0x03));

  mbi = mbi_addr (grub_multiboot_payload_orig);
  mbi_dest = mbi_addr (grub_multiboot_payload_dest);
  grub_memset (mbi, 0, sizeof (struct grub_multiboot_info));
  mbi->mmap_length = mmap_length;

  grub_fill_multiboot_mmap (mmap_addr (grub_multiboot_payload_orig));

  /* FIXME: grub_uint32_t will break for addresses above 4 GiB, but is mandated
     by the spec.  Is there something we can do about it?  */
  mbi->mmap_addr = (grub_uint32_t) mmap_addr (grub_multiboot_payload_dest);
  mbi->flags |= MULTIBOOT_INFO_MEM_MAP;

  /* Convert from bytes to kilobytes.  */
  mbi->mem_lower = grub_mmap_get_lower () / 1024;
  mbi->mem_upper = grub_mmap_get_upper () / 1024;
  mbi->flags |= MULTIBOOT_INFO_MEMORY;

  cmdline = p = cmdline_addr (grub_multiboot_payload_orig);
  if (! cmdline)
    goto fail;

  for (i = 0; i < cmdline_argc; i++)
    {
      p = grub_stpcpy (p, cmdline_argv[i]);
      *(p++) = ' ';
    }

  /* Remove the space after the last word.  */
  if (p != cmdline)
    p--;
  *p = 0;

  mbi->flags |= MULTIBOOT_INFO_CMDLINE;
  mbi->cmdline = (grub_uint32_t) cmdline_addr (grub_multiboot_payload_dest);


  grub_strcpy (boot_loader_name_addr (grub_multiboot_payload_orig), PACKAGE_STRING);
  mbi->flags |= MULTIBOOT_INFO_BOOT_LOADER_NAME;
  mbi->boot_loader_name = (grub_uint32_t) boot_loader_name_addr (grub_multiboot_payload_dest);

  if (grub_multiboot_get_bootdev (&mbi->boot_device))
    mbi->flags |= MULTIBOOT_INFO_BOOTDEV;

  grub_multiboot_payload_esp = PTR_TO_UINT32 (stack_addr (grub_multiboot_payload_dest));

  grub_loader_set (grub_multiboot_boot, grub_multiboot_unload, 1);

 fail:
  if (file)
    grub_file_close (file);

  if (grub_errno != GRUB_ERR_NONE)
    {
      grub_free (cmdline);
      grub_free (mbi);
      grub_dl_unref (my_mod);
    }
}


void
grub_module  (int argc, char *argv[])
{
  grub_file_t file = 0;
  grub_ssize_t size, len = 0;
  char *module = 0, *cmdline = 0, *p;
  int i;
  int cmdline_argc;
  char **cmdline_argv;

  if (argc == 0)
    {
      grub_error (GRUB_ERR_BAD_ARGUMENT, "No module specified");
      goto fail;
    }

  if (!mbi)
    {
      grub_error (GRUB_ERR_BAD_ARGUMENT,
		  "You need to load the multiboot kernel first");
      goto fail;
    }

  file = grub_gzfile_open (argv[0], 1);
  if (! file)
    goto fail;

  size = grub_file_size (file);
  module = grub_memalign (MULTIBOOT_MOD_ALIGN, size);
  if (! module)
    goto fail;

  if (grub_file_read (file, module, size) != size)
    {
      grub_error (GRUB_ERR_FILE_READ_ERROR, "Couldn't read file");
      goto fail;
    }

  /* Skip module name.  */
  cmdline_argc = argc - 1;
  cmdline_argv = argv + 1;

  for (i = 0; i < cmdline_argc; i++)
    len += grub_strlen (cmdline_argv[i]) + 1;

  if (len == 0)
    len = 1;

  cmdline = p = grub_malloc (len);
  if (! cmdline)
    goto fail;

  for (i = 0; i < cmdline_argc; i++)
    {
      p = grub_stpcpy (p, cmdline_argv[i]);
      *(p++) = ' ';
    }

  /* Remove the space after the last word.  */
  if (p != cmdline)
    p--;
  *p = '\0';

  if (mbi->flags & MULTIBOOT_INFO_MODS)
    {
      struct grub_mod_list *modlist = (struct grub_mod_list *) mbi->mods_addr;

      modlist = grub_realloc (modlist, (mbi->mods_count + 1)
			               * sizeof (struct grub_mod_list));
      if (! modlist)
	goto fail;
      mbi->mods_addr = (grub_uint32_t) modlist;
      modlist += mbi->mods_count;
      modlist->mod_start = (grub_uint32_t) module;
      modlist->mod_end = (grub_uint32_t) module + size;
      modlist->cmdline = (grub_uint32_t) cmdline;
      modlist->pad = 0;
      mbi->mods_count++;
    }
  else
    {
      struct grub_mod_list *modlist = grub_zalloc (sizeof (struct grub_mod_list));
      if (! modlist)
	goto fail;
      modlist->mod_start = (grub_uint32_t) module;
      modlist->mod_end = (grub_uint32_t) module + size;
      modlist->cmdline = (grub_uint32_t) cmdline;
      mbi->mods_count = 1;
      mbi->mods_addr = (grub_uint32_t) modlist;
      mbi->flags |= MULTIBOOT_INFO_MODS;
    }

 fail:
  if (file)
    grub_file_close (file);

  if (grub_errno != GRUB_ERR_NONE)
    {
      grub_free (module);
      grub_free (cmdline);
    }
}<|MERGE_RESOLUTION|>--- conflicted
+++ resolved
@@ -53,10 +53,6 @@
 extern grub_dl_t my_mod;
 static struct grub_multiboot_info *mbi, *mbi_dest;
 
-<<<<<<< HEAD
-=======
-static char *playground = 0;
->>>>>>> 11d1c769
 static grub_size_t code_size;
 
 char *grub_multiboot_payload_orig;
