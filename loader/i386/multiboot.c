--- conflicted
+++ resolved
@@ -48,25 +48,13 @@
 #include <grub/i386/relocator.h>
 
 extern grub_dl_t my_mod;
-<<<<<<< HEAD
-static struct multiboot_info *mbi, *mbi_dest;
 struct grub_relocator *grub_multiboot_relocator = NULL;
-
 static grub_size_t code_size;
-
-=======
-static grub_size_t code_size, alloc_mbi;
-
-char *grub_multiboot_payload_orig;
-grub_addr_t grub_multiboot_payload_dest;
-grub_size_t grub_multiboot_pure_size;
->>>>>>> cd051479
 grub_uint32_t grub_multiboot_payload_eip;
 
 static grub_err_t
 grub_multiboot_boot (void)
 {
-  grub_size_t mbi_size;
   grub_err_t err;
   struct grub_relocator32_state state =
     {
@@ -79,31 +67,11 @@
       .esp = 0x7ff00
     };
 
-<<<<<<< HEAD
-  grub_relocator32_boot (grub_multiboot_relocator, state);
-=======
-  mbi_size = grub_multiboot_get_mbi_size ();
-  if (alloc_mbi < mbi_size)
-    {
-      grub_multiboot_payload_orig
-	= grub_relocator32_realloc (grub_multiboot_payload_orig,
-				    grub_multiboot_pure_size + mbi_size);
-      if (!grub_multiboot_payload_orig)
-	return grub_errno;
-      alloc_mbi = mbi_size;
-    }
-
-  state.ebx = grub_multiboot_payload_dest + grub_multiboot_pure_size;
-  err = grub_multiboot_make_mbi (grub_multiboot_payload_orig,
-				 grub_multiboot_payload_dest,
-				 grub_multiboot_pure_size, mbi_size);
+  err = grub_multiboot_make_mbi (&state.ebx);
   if (err)
     return err;
 
-  grub_relocator32_boot (grub_multiboot_payload_orig,
-			 grub_multiboot_payload_dest,
-			 state);
->>>>>>> cd051479
+  grub_relocator32_boot (grub_multiboot_relocator, state);
 
   /* Not reached.  */
   return GRUB_ERR_NONE;
@@ -112,32 +80,11 @@
 static grub_err_t
 grub_multiboot_unload (void)
 {
-<<<<<<< HEAD
-  if (mbi)
-    {
-      unsigned int i;
-      for (i = 0; i < mbi->mods_count; i++)
-	{
-	  grub_free ((void *)
-		     ((struct multiboot_mod_list *) mbi->mods_addr)[i].mod_start);
-	  grub_free ((void *)
-		     ((struct multiboot_mod_list *) mbi->mods_addr)[i].cmdline);
-	}
-      grub_free ((void *) mbi->mods_addr);
-    }
+  grub_multiboot_free_mbi ();
+
   grub_relocator_unload (grub_multiboot_relocator);
   grub_multiboot_relocator = NULL;
 
-  mbi = NULL;
-=======
-  grub_multiboot_free_mbi ();
-
-  grub_relocator32_free (grub_multiboot_payload_orig);
-
-  alloc_mbi = 0;
-
-  grub_multiboot_payload_orig = NULL;
->>>>>>> cd051479
   grub_dl_unref (my_mod);
 
   return GRUB_ERR_NONE;
@@ -169,19 +116,8 @@
   grub_file_t file = 0;
   char buffer[MULTIBOOT_SEARCH];
   struct multiboot_header *header;
-<<<<<<< HEAD
-  grub_ssize_t len, cmdline_length, boot_loader_name_length;
-  grub_uint32_t mmap_length;
-  int i;
-  int cmdline_argc;
-  char **cmdline_argv;
-  int mbichunk_size;
-  void *mbichunk;
-  grub_addr_t mbichunk_dest;
+  grub_ssize_t len;
   grub_err_t err;
-=======
-  grub_ssize_t len;
->>>>>>> cd051479
 
   grub_loader_unset ();
 
@@ -233,31 +169,7 @@
   grub_multiboot_relocator = NULL;
 
   /* Skip filename.  */
-<<<<<<< HEAD
-  cmdline_argc = argc - 1;
-  cmdline_argv = argv + 1;
-
-  for (i = 0, cmdline_length = 0; i < cmdline_argc; i++)
-    cmdline_length += grub_strlen (cmdline_argv[i]) + 1;
-
-  if (cmdline_length == 0)
-    cmdline_length = 1;
-
-  boot_loader_name_length = sizeof(PACKAGE_STRING);
-
-#define cmdline_addr(x)		((void *) (((grub_uint8_t *) x)))
-#define boot_loader_name_addr(x) \
-				((void *) (((grub_uint8_t *) x) + cmdline_length))
-#define mbi_addr(x)		((void *) (((grub_uint8_t *) x) + cmdline_length + boot_loader_name_length))
-#define mmap_addr(x)		((void *) (((grub_uint8_t *) x) + cmdline_length + boot_loader_name_length + sizeof (struct multiboot_info)))
-
-  mbichunk_size = cmdline_length
-    /* boot_loader_name_length might need to grow for mbi,etc to be aligned (see below) */
-    + boot_loader_name_length + 3
-    + sizeof (struct multiboot_info) + mmap_length;
-=======
   grub_multiboot_init_mbi (argc - 1, argv + 1);
->>>>>>> cd051479
 
   grub_multiboot_relocator = grub_relocator_new ();
 
@@ -276,7 +188,6 @@
 	code_size = (header->bss_end_addr - header->load_addr);
       else
 	code_size = load_size;
-<<<<<<< HEAD
 
       err = grub_relocator_alloc_chunk_addr (grub_multiboot_relocator, 
 					     &source, header->load_addr,
@@ -286,19 +197,6 @@
 	  grub_dprintf ("multiboot_loader", "Error loading aout kludge\n");
 	  goto fail;
 	}
-=======
-      grub_multiboot_payload_dest = header->load_addr;
-
-      grub_multiboot_pure_size += code_size;
-
-      /* Allocate a bit more to avoid relocations in most cases.  */
-      alloc_mbi = grub_multiboot_get_mbi_size () + 65536;
-      grub_multiboot_payload_orig
-	= grub_relocator32_alloc (grub_multiboot_pure_size + alloc_mbi);
-
-      if (! grub_multiboot_payload_orig)
-	goto fail;
->>>>>>> cd051479
 
       if ((grub_file_seek (file, offset)) == (grub_off_t) -1)
 	goto fail;
@@ -316,89 +214,8 @@
   else if (grub_multiboot_load_elf (file, buffer) != GRUB_ERR_NONE)
     goto fail;
 
-<<<<<<< HEAD
-  /* This provides alignment for the MBI, the memory map and the backward relocator.  */
-  boot_loader_name_length += (0x04 - ((unsigned long) mbi_addr (0) & 0x03));
-
-  err = grub_relocator_alloc_chunk_align (grub_multiboot_relocator, &mbichunk, 
-					  &mbichunk_dest,
-					  0, (0xffffffff - mbichunk_size) + 1,
-					  mbichunk_size, 4);
-  if (err)
-    {
-      grub_dprintf ("multiboot_loader", "Error allocating mbi chunk\n");
-      goto fail;
-    }
-  mbi = mbi_addr (mbichunk);
-  mbi_dest = mbi_addr (mbichunk_dest);
-
-  grub_memset (mbi, 0, sizeof (struct multiboot_info));
-  mbi->mmap_length = mmap_length;
-
-  grub_fill_multiboot_mmap (mmap_addr (mbichunk));
-
-  mbi->mmap_addr = (grub_uint32_t) mmap_addr (mbichunk_dest);
-  mbi->flags |= MULTIBOOT_INFO_MEM_MAP;
-
-  /* Convert from bytes to kilobytes.  */
-  mbi->mem_lower = grub_mmap_get_lower () / 1024;
-  mbi->mem_upper = grub_mmap_get_upper () / 1024;
-  mbi->flags |= MULTIBOOT_INFO_MEMORY;
-
-  cmdline = p = cmdline_addr (mbichunk);
-  if (! cmdline)
-    goto fail;
-
-  for (i = 0; i < cmdline_argc; i++)
-=======
-  if (header->flags & MULTIBOOT_VIDEO_MODE)
->>>>>>> cd051479
-    {
-      switch (header->mode_type)
-	{
-	case 1:
-	  grub_env_set ("gfxpayload", "text");
-	  break;
-
-	case 0:
-	  {
-	    char buf[sizeof ("XXXXXXXXXXxXXXXXXXXXXxXXXXXXXXXX,XXXXXXXXXXxXXXXXXXXXX,auto")];
-	    if (header->depth && header->width && header->height)
-	      grub_sprintf (buf, "%dx%dx%d,%dx%d,auto", header->width,
-			    header->height, header->depth, header->width,
-			    header->height);
-	    else if (header->width && header->height)
-	      grub_sprintf (buf, "%dx%d,auto", header->width, header->height);
-	    else
-	      grub_sprintf (buf, "auto");
-
-	    grub_env_set ("gfxpayload", buf);
-	    break;
-	  }
-	}
-    }
-
-<<<<<<< HEAD
-  /* Remove the space after the last word.  */
-  if (p != cmdline)
-    p--;
-  *p = 0;
-
-  mbi->flags |= MULTIBOOT_INFO_CMDLINE;
-  mbi->cmdline = (grub_uint32_t) cmdline_addr (mbichunk_dest);
-
-
-  grub_strcpy (boot_loader_name_addr (mbichunk), PACKAGE_STRING);
-  mbi->flags |= MULTIBOOT_INFO_BOOT_LOADER_NAME;
-  mbi->boot_loader_name = (grub_uint32_t) boot_loader_name_addr (mbichunk_dest);
-
-  if (grub_multiboot_get_bootdev (&mbi->boot_device))
-    mbi->flags |= MULTIBOOT_INFO_BOOTDEV;
-
-=======
   grub_multiboot_set_bootdev ();
 
->>>>>>> cd051479
   grub_loader_set (grub_multiboot_boot, grub_multiboot_unload, 0);
 
  fail:
@@ -407,7 +224,7 @@
 
   if (grub_errno != GRUB_ERR_NONE)
     {
-      grub_relocator32_free (grub_multiboot_payload_orig);
+      grub_relocator_unload (grub_multiboot_relocator);
       grub_dl_unref (my_mod);
     }
 }
@@ -417,7 +234,8 @@
 {
   grub_file_t file = 0;
   grub_ssize_t size;
-  char *module = 0;
+  void *module = NULL;
+  grub_addr_t target;
   grub_err_t err;
 
   if (argc == 0)
@@ -426,7 +244,7 @@
       goto fail;
     }
 
-  if (!grub_multiboot_payload_orig)
+  if (!grub_multiboot_relocator)
     {
       grub_error (GRUB_ERR_BAD_ARGUMENT,
 		  "you need to load the multiboot kernel first");
@@ -438,12 +256,14 @@
     goto fail;
 
   size = grub_file_size (file);
-  module = grub_memalign (MULTIBOOT_MOD_ALIGN, size);
-  if (! module)
-    goto fail;
-
-  err = grub_multiboot_add_module ((grub_addr_t) module, size,
-				   argc - 1, argv + 1);
+  err = grub_relocator_alloc_chunk_align (grub_multiboot_relocator, &module, 
+					  &target,
+					  0, (0xffffffff - size) + 1,
+					  size, MULTIBOOT_MOD_ALIGN);
+  if (err)
+    goto fail;
+
+  err = grub_multiboot_add_module (target, size, argc - 1, argv + 1);
   if (err)
     goto fail;
 
