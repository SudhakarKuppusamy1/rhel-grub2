--- conflicted
+++ resolved
@@ -109,21 +109,15 @@
 AWK = @AWK@
 LIBCURSES = @LIBCURSES@
 LIBUSB = @LIBUSB@
-<<<<<<< HEAD
 LIBSDL = @LIBSDL@
-=======
 LIBPCIACCESS = @LIBPCIACCESS@
->>>>>>> a2c1332b
 YACC = @YACC@
 FONT_SOURCE = @FONT_SOURCE@
 
 # Options.
 enable_grub_emu_usb = @enable_grub_emu_usb@
-<<<<<<< HEAD
 enable_grub_emu_sdl = @enable_grub_emu_sdl@
-=======
 enable_grub_emu_pci = @enable_grub_emu_pci@
->>>>>>> a2c1332b
 enable_grub_fstest = @enable_grub_fstest@
 enable_grub_pe2elf = @enable_grub_pe2elf@
 enable_grub_mkfont = @enable_grub_mkfont@
