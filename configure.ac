--- conflicted
+++ resolved
@@ -96,12 +96,8 @@
     powerpc-*) platform=ieee1275 ;;
     powerpc64-*) platform=ieee1275 ;;
     sparc64-*) platform=ieee1275 ;;
-<<<<<<< HEAD
     mips-*) platform=loongson ;;
-=======
     ia64-*) platform=efi ;;
-    mips-*) platform=yeeloong ;;
->>>>>>> 4248b5a3
     *) AC_MSG_ERROR([unsupported CPU: "$target_cpu"]) ;;
   esac
 else
