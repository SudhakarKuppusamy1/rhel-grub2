
# -*- makefile -*-

COMMON_ASFLAGS = -nostdinc -D__ASSEMBLY__
COMMON_CFLAGS = -ffreestanding
COMMON_LDFLAGS += -nostdlib

# Used by various components.  These rules need to precede them.
script/lexer.c_DEPENDENCIES = grub_script.tab.h

# Images.

MOSTLYCLEANFILES += symlist.c kernel_syms.lst
DEFSYMFILES += kernel_syms.lst

kernel_img_HEADERS = boot.h cache.h device.h disk.h dl.h elf.h elfload.h \
	env.h err.h file.h fs.h kernel.h misc.h mm.h net.h parser.h reader.h \
	symbol.h term.h time.h types.h powerpc/libgcc.h partition.h \
	msdos_partition.h ieee1275/ieee1275.h machine/kernel.h handler.h list.h \
<<<<<<< HEAD
	command.h i18n.h mm_private.h
=======
	command.h i18n.h env_private.h
>>>>>>> c711811f

symlist.c: $(addprefix include/grub/,$(kernel_img_HEADERS)) config.h gensymlist.sh
	/bin/sh gensymlist.sh $(filter %.h,$^) > $@ || (rm -f $@; exit 1)

kernel_syms.lst: $(addprefix include/grub/,$(kernel_img_HEADERS)) config.h genkernsyms.sh
	/bin/sh genkernsyms.sh $(filter %.h,$^) > $@ || (rm -f $@; exit 1)

# Programs
pkglib_PROGRAMS = kernel.img

kernel_img_SOURCES = kern/powerpc/ieee1275/startup.S kern/ieee1275/cmain.c \
	kern/ieee1275/ieee1275.c kern/main.c kern/device.c 		\
	kern/disk.c kern/dl.c kern/err.c kern/file.c kern/fs.c 		\
	kern/misc.c kern/mm.c kern/term.c 	\
	kern/rescue_parser.c kern/rescue_reader.c \
	kern/list.c kern/handler.c kern/command.c kern/corecmd.c	\
	kern/ieee1275/init.c 						\
	kern/ieee1275/mmap.c						\
	term/ieee1275/ofconsole.c 		\
	kern/ieee1275/openfw.c disk/ieee1275/ofdisk.c 		\
	kern/parser.c kern/partition.c kern/env.c kern/$(target_cpu)/dl.c 	\
	kern/generic/millisleep.c kern/time.c                            \
	symlist.c kern/$(target_cpu)/cache.S
kernel_img_CFLAGS = $(COMMON_CFLAGS)
kernel_img_ASFLAGS = $(COMMON_ASFLAGS)
kernel_img_LDFLAGS = $(COMMON_LDFLAGS) -static-libgcc -lgcc \
	-Wl,-N,-S,-Ttext,0x200000,-Bstatic

# Scripts.
sbin_SCRIPTS = grub-install
bin_SCRIPTS = grub-mkrescue

# For grub-install.
grub_install_SOURCES = util/ieee1275/grub-install.in

# For grub-mkrescue.
grub_mkrescue_SOURCES = util/powerpc/ieee1275/grub-mkrescue.in

# Modules.
pkglib_MODULES = halt.mod \
	linux.mod \
	reboot.mod \
	suspend.mod \
	memdisk.mod \
	lsmmap.mod

# For boot.mod.
pkglib_MODULES += boot.mod
boot_mod_SOURCES = commands/boot.c lib/i386/pc/biosnum.c
boot_mod_CFLAGS = $(COMMON_CFLAGS)
boot_mod_LDFLAGS = $(COMMON_LDFLAGS)

# For linux.mod.
linux_mod_SOURCES = loader/powerpc/ieee1275/linux.c
linux_mod_CFLAGS = $(COMMON_CFLAGS)
linux_mod_LDFLAGS = $(COMMON_LDFLAGS)

# For suspend.mod
suspend_mod_SOURCES = commands/ieee1275/suspend.c
suspend_mod_CFLAGS = $(COMMON_CFLAGS)
suspend_mod_LDFLAGS = $(COMMON_LDFLAGS)

# For reboot.mod
reboot_mod_SOURCES = commands/reboot.c
reboot_mod_CFLAGS = $(COMMON_CFLAGS)
reboot_mod_LDFLAGS = $(COMMON_LDFLAGS)

# For halt.mod
halt_mod_SOURCES = commands/halt.c
halt_mod_CFLAGS = $(COMMON_CFLAGS)
halt_mod_LDFLAGS = $(COMMON_LDFLAGS)

# For memdisk.mod.
memdisk_mod_SOURCES = disk/memdisk.c
memdisk_mod_CFLAGS = $(COMMON_CFLAGS)
memdisk_mod_LDFLAGS = $(COMMON_LDFLAGS)

# For lsmmap.mod
lsmmap_mod_SOURCES = commands/lsmmap.c
lsmmap_mod_CFLAGS = $(COMMON_CFLAGS)
lsmmap_mod_LDFLAGS = $(COMMON_LDFLAGS)

include $(srcdir)/conf/common.mk<|MERGE_RESOLUTION|>--- conflicted
+++ resolved
@@ -17,11 +17,7 @@
 	env.h err.h file.h fs.h kernel.h misc.h mm.h net.h parser.h reader.h \
 	symbol.h term.h time.h types.h powerpc/libgcc.h partition.h \
 	msdos_partition.h ieee1275/ieee1275.h machine/kernel.h handler.h list.h \
-<<<<<<< HEAD
-	command.h i18n.h mm_private.h
-=======
-	command.h i18n.h env_private.h
->>>>>>> c711811f
+	command.h i18n.h env_private.h mm_private.h
 
 symlist.c: $(addprefix include/grub/,$(kernel_img_HEADERS)) config.h gensymlist.sh
 	/bin/sh gensymlist.sh $(filter %.h,$^) > $@ || (rm -f $@; exit 1)
