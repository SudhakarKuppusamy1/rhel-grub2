--- conflicted
+++ resolved
@@ -337,7 +337,7 @@
     grub_disk_addr_t *sectors;
     int i;
     grub_fs_t fs;
-    unsigned int nsec;
+    unsigned int nsec, maxsec;
 
     /* Unlike root_dev, with dest_dev we're interested in the partition map even
        if dest_dev itself is a whole disk.  */
@@ -457,15 +457,21 @@
       }
 
     nsec = core_sectors;
-<<<<<<< HEAD
+
+    maxsec = 2 * core_sectors;
+    if (maxsec > ((0x78000 - GRUB_KERNEL_I386_PC_LINK_ADDR)
+		>> GRUB_DISK_SECTOR_BITS))
+      maxsec = ((0x78000 - GRUB_KERNEL_I386_PC_LINK_ADDR)
+		>> GRUB_DISK_SECTOR_BITS);
+
     if (is_ldm)
-      err = grub_util_ldm_embed (dest_dev->disk, &nsec,
+      err = grub_util_ldm_embed (dest_dev->disk, &nsec, maxsec,
 				 GRUB_EMBED_PCBIOS, &sectors);
     else if (dest_partmap)
-      err = dest_partmap->embed (dest_dev->disk, &nsec,
+      err = dest_partmap->embed (dest_dev->disk, &nsec, maxsec,
 				 GRUB_EMBED_PCBIOS, &sectors);
     else
-      err = fs->embed (dest_dev, &nsec,
+      err = fs->embed (dest_dev, &nsec, maxsec,
 		       GRUB_EMBED_PCBIOS, &sectors);
     if (!err && nsec < core_sectors)
       {
@@ -473,10 +479,8 @@
 			  N_("Your embedding area is unusually small.  "
 			     "core.img won't fit in it."));
       }
-=======
-    err = dest_partmap->embed (dest_dev->disk, &nsec, 2 * core_sectors,
+    err = dest_partmap->embed (dest_dev->disk, &nsec, maxsec,
 			       GRUB_EMBED_PCBIOS, &sectors);
->>>>>>> fa15d30d
     
     if (err)
       {
@@ -485,12 +489,7 @@
 	goto unable_to_embed;
       }
 
-    if (nsec > 2 * core_sectors)
-      nsec = 2 * core_sectors;
-    if (nsec > ((0x78000 - GRUB_KERNEL_I386_PC_LINK_ADDR)
-		>> GRUB_DISK_SECTOR_BITS))
-      nsec = ((0x78000 - GRUB_KERNEL_I386_PC_LINK_ADDR)
-	      >> GRUB_DISK_SECTOR_BITS);
+    assert (nsec <= maxsec);
 
     /* Clean out the blocklists.  */
     block = first_block;
