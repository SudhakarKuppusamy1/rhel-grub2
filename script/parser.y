/* parser.y - The scripting parser.  */
/*
 *  GRUB  --  GRand Unified Bootloader
 *  Copyright (C) 2005,2006,2007,2008,2009,2010  Free Software Foundation, Inc.
 *
 *  GRUB is free software: you can redistribute it and/or modify
 *  it under the terms of the GNU General Public License as published by
 *  the Free Software Foundation, either version 3 of the License, or
 *  (at your option) any later version.
 *
 *  GRUB is distributed in the hope that it will be useful,
 *  but WITHOUT ANY WARRANTY; without even the implied warranty of
 *  MERCHANTABILITY or FITNESS FOR A PARTICULAR PURPOSE.  See the
 *  GNU General Public License for more details.
 *
 *  You should have received a copy of the GNU General Public License
 *  along with GRUB.  If not, see <http://www.gnu.org/licenses/>.
 */

%{
#include <grub/script_sh.h>
#include <grub/mm.h>

#define YYFREE          grub_free
#define YYMALLOC        grub_malloc
#define YYLTYPE_IS_TRIVIAL      0
#define YYENABLE_NLS    0

#include "grub_script.tab.h"
%}

%union {
  struct grub_script_cmd *cmd;
  struct grub_script_arglist *arglist;
  struct grub_script_arg *arg;
  char *string;
  struct {
    unsigned offset;
    struct grub_script_mem *memory;
  };
}

%token GRUB_PARSER_TOKEN_BAD
%token GRUB_PARSER_TOKEN_EOF 0 "end-of-input"

%token GRUB_PARSER_TOKEN_NEWLINE "\n"
%token GRUB_PARSER_TOKEN_AND     "&&"
%token GRUB_PARSER_TOKEN_OR      "||"
%token GRUB_PARSER_TOKEN_SEMI2   ";;"
%token GRUB_PARSER_TOKEN_PIPE    "|"
%token GRUB_PARSER_TOKEN_AMP     "&"
%token GRUB_PARSER_TOKEN_SEMI    ";"
%token GRUB_PARSER_TOKEN_LBR     "{"
%token GRUB_PARSER_TOKEN_RBR     "}"
%token GRUB_PARSER_TOKEN_NOT     "!"
%token GRUB_PARSER_TOKEN_LSQBR2  "["
%token GRUB_PARSER_TOKEN_RSQBR2  "]"
%token GRUB_PARSER_TOKEN_LT      "<"
%token GRUB_PARSER_TOKEN_GT      ">"

%token <arg> GRUB_PARSER_TOKEN_CASE      "case"
%token <arg> GRUB_PARSER_TOKEN_DO        "do"
%token <arg> GRUB_PARSER_TOKEN_DONE      "done"
%token <arg> GRUB_PARSER_TOKEN_ELIF      "elif"
%token <arg> GRUB_PARSER_TOKEN_ELSE      "else"
%token <arg> GRUB_PARSER_TOKEN_ESAC      "esac"
%token <arg> GRUB_PARSER_TOKEN_FI        "fi"
%token <arg> GRUB_PARSER_TOKEN_FOR       "for"
%token <arg> GRUB_PARSER_TOKEN_IF        "if"
%token <arg> GRUB_PARSER_TOKEN_IN        "in"
%token <arg> GRUB_PARSER_TOKEN_SELECT    "select"
%token <arg> GRUB_PARSER_TOKEN_THEN      "then"
%token <arg> GRUB_PARSER_TOKEN_UNTIL     "until"
%token <arg> GRUB_PARSER_TOKEN_WHILE     "while"
%token <arg> GRUB_PARSER_TOKEN_TIME      "time"
%token <arg> GRUB_PARSER_TOKEN_FUNCTION  "function"
%token <arg> GRUB_PARSER_TOKEN_NAME      "name"
%token <arg> GRUB_PARSER_TOKEN_WORD      "word"

%type <arglist> word argument block parameters0 parameters1 arguments0 arguments1

%type <cmd> script_init script
%type <cmd> grubcmd ifclause ifcmd forcmd whilecmd untilcmd
%type <cmd> command commands1 statement

%pure-parser
%lex-param   { struct grub_parser_param *state };
%parse-param { struct grub_parser_param *state };

%start script_init

%%
/* It should be possible to do this in a clean way...  */
script_init: { state->err = 0; } script { state->parsed = $2; state->err = 0; }
;

script: newlines0
        {
          $$ = 0;
        }
      | script statement delimiter newlines0
        {
          $$ = grub_script_append_cmd (state, $1, $2);
        }
      | error
        {
          $$ = 0;
          yyerror (state, "Incorrect command");
          yyerrok;
        }
;

newlines0: /* Empty */ | newlines1 ;
newlines1: newlines0 "\n" ;

delimiter: ";"
         | "\n"
;
delimiters0: /* Empty */ | delimiters1 ;
delimiters1: delimiter
          | delimiters1 "\n"
;

word: GRUB_PARSER_TOKEN_NAME { $$ = grub_script_add_arglist (state, 0, $1); }
    | GRUB_PARSER_TOKEN_WORD { $$ = grub_script_add_arglist (state, 0, $1); }
;

statement: command   { $$ = $1; }
         | function  { $$ = 0;  }
<<<<<<< HEAD
;
=======
         | menuentry { $$ = $1; }
;

>>>>>>> 5dab68df
argument : "case"      { $$ = grub_script_add_arglist (state, 0, $1); }
         | "do"        { $$ = grub_script_add_arglist (state, 0, $1); }
         | "done"      { $$ = grub_script_add_arglist (state, 0, $1); }
         | "elif"      { $$ = grub_script_add_arglist (state, 0, $1); }
         | "else"      { $$ = grub_script_add_arglist (state, 0, $1); }
         | "esac"      { $$ = grub_script_add_arglist (state, 0, $1); }
         | "fi"        { $$ = grub_script_add_arglist (state, 0, $1); }
         | "for"       { $$ = grub_script_add_arglist (state, 0, $1); }
         | "if"        { $$ = grub_script_add_arglist (state, 0, $1); }
         | "in"        { $$ = grub_script_add_arglist (state, 0, $1); }
         | "select"    { $$ = grub_script_add_arglist (state, 0, $1); }
         | "then"      { $$ = grub_script_add_arglist (state, 0, $1); }
         | "until"     { $$ = grub_script_add_arglist (state, 0, $1); }
         | "while"     { $$ = grub_script_add_arglist (state, 0, $1); }
         | "function"  { $$ = grub_script_add_arglist (state, 0, $1); }
         | word { $$ = $1; }
;

block: "{"
       {
         grub_script_lexer_ref (state->lexerstate);
         $<offset>$ = grub_script_lexer_record_start (state);
	 $<memory>$ = grub_script_mem_record (state);
       }
       commands1 delimiters0 "}"
       {
         char *p;
         struct grub_script_arg *arg;
	 struct grub_script_mem *memory;

	 memory = grub_script_mem_record_stop (state, $<memory>2);
         if ((p = grub_script_lexer_record_stop (state, $<offset>2)))
	   *grub_strrchr (p, '}') = '\0';

	 arg = grub_script_arg_add (state, 0, GRUB_SCRIPT_ARG_TYPE_BLOCK, p);
	 if (! arg || ! (arg->block = grub_script_create ($3, memory)))
	   grub_script_mem_free (memory);

         $$ = grub_script_add_arglist (state, 0, arg);
         grub_script_lexer_deref (state->lexerstate);
       }
;

arguments0: /* Empty */ { $$ = 0; }
          | arguments1  { $$ = $1; }
;
arguments1: argument arguments0
            {
	      if ($1 && $2)
		{
		  $1->next = $2;
		  $1->argcount += $2->argcount;
		  $2->argcount = 0;
		}
	      $$ = $1;
            }
;

parameters1: argument parameters0
             {
               if ($1 && $2)
                 {
                   $1->next = $2;
                   $1->argcount += $2->argcount;
                   $2->argcount = 0;
                 }
               $$ = $1;
             }
           | block parameters0
             {
               if ($1 && $2)
                 {
                   $1->next = $2;
                   $1->argcount += $2->argcount;
                   $2->argcount = 0;
                 }
               $$ = $1;
             }
;
parameters0: /* Empty */ { $$ = 0; }
           | parameters1 { $$ = $1; }
;

grubcmd: word parameters0
         {
           if ($1 && $2) {
             $1->next = $2;
             $1->argcount += $2->argcount;
             $2->argcount = 0;
           }
           $$ = grub_script_create_cmdline (state, $1);
         }
;

/* A single command.  */
command: grubcmd  { $$ = $1; }
       | ifcmd    { $$ = $1; }
       | forcmd   { $$ = $1; }
       | whilecmd { $$ = $1; }
       | untilcmd { $$ = $1; }
;

/* A list of commands. */
commands1: newlines0 command
           {
             $$ = grub_script_append_cmd (state, 0, $2);
           }
         | commands1 delimiters1 command
           {
	     $$ = grub_script_append_cmd (state, $1, $3);
           }
;

function: "function" "name" 
          {
            grub_script_lexer_ref (state->lexerstate);
            state->func_mem = grub_script_mem_record (state);
          }
          delimiters0 "{" commands1 delimiters1 "}"
          {
            struct grub_script *script;
            state->func_mem = grub_script_mem_record_stop (state,
                                                           state->func_mem);
            script = grub_script_create ($6, state->func_mem);
            if (! script)
	      grub_script_mem_free (state->func_mem);
	    else
	      grub_script_function_create ($2, script);

            grub_script_lexer_deref (state->lexerstate);
          }
;

ifcmd: "if"
	{
	  grub_script_lexer_ref (state->lexerstate);
	}
	ifclause "fi"
	{
	  $$ = $3;
	  grub_script_lexer_deref (state->lexerstate);
	}
;
ifclause: commands1 delimiters1 "then" commands1 delimiters1
	  {
	    $$ = grub_script_create_cmdif (state, $1, $4, 0);
	  }
	| commands1 delimiters1 "then" commands1 delimiters1 "else" commands1 delimiters1
	  {
	    $$ = grub_script_create_cmdif (state, $1, $4, $7);
	  }
	| commands1 delimiters1 "then" commands1 delimiters1 "elif" ifclause
	  {
	    $$ = grub_script_create_cmdif (state, $1, $4, $7);
	  }
;

forcmd: "for" "name"
        {
	  grub_script_lexer_ref (state->lexerstate);
        }
        "in" arguments0 delimiters1 "do" commands1 delimiters1 "done"
	{
	  $$ = grub_script_create_cmdfor (state, $2, $5, $8);
	  grub_script_lexer_deref (state->lexerstate);
	}
;

whilecmd: "while"
          {
	    grub_script_lexer_ref (state->lexerstate);
          }
          commands1 delimiters1 "do" commands1 delimiters1 "done"
	  {
	    $$ = grub_script_create_cmdwhile (state, $3, $6, 0);
	    grub_script_lexer_deref (state->lexerstate);
	  }
;

untilcmd: "until"
          {
	    grub_script_lexer_ref (state->lexerstate);
          }
          commands1 delimiters1 "do" commands1 delimiters1 "done"
	  {
	    $$ = grub_script_create_cmdwhile (state, $3, $6, 1);
	    grub_script_lexer_deref (state->lexerstate);
	  }
;<|MERGE_RESOLUTION|>--- conflicted
+++ resolved
@@ -20,6 +20,7 @@
 %{
 #include <grub/script_sh.h>
 #include <grub/mm.h>
+#include <grub/misc.h>
 
 #define YYFREE          grub_free
 #define YYMALLOC        grub_malloc
@@ -127,13 +128,8 @@
 
 statement: command   { $$ = $1; }
          | function  { $$ = 0;  }
-<<<<<<< HEAD
-;
-=======
-         | menuentry { $$ = $1; }
-;
-
->>>>>>> 5dab68df
+;
+
 argument : "case"      { $$ = grub_script_add_arglist (state, 0, $1); }
          | "do"        { $$ = grub_script_add_arglist (state, 0, $1); }
          | "done"      { $$ = grub_script_add_arglist (state, 0, $1); }
