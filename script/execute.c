/* execute.c -- Execute a GRUB script.  */
/*
 *  GRUB  --  GRand Unified Bootloader
 *  Copyright (C) 2005,2007,2008,2009,2010  Free Software Foundation, Inc.
 *
 *  GRUB is free software: you can redistribute it and/or modify
 *  it under the terms of the GNU General Public License as published by
 *  the Free Software Foundation, either version 3 of the License, or
 *  (at your option) any later version.
 *
 *  GRUB is distributed in the hope that it will be useful,
 *  but WITHOUT ANY WARRANTY; without even the implied warranty of
 *  MERCHANTABILITY or FITNESS FOR A PARTICULAR PURPOSE.  See the
 *  GNU General Public License for more details.
 *
 *  You should have received a copy of the GNU General Public License
 *  along with GRUB.  If not, see <http://www.gnu.org/licenses/>.
 */

#include <grub/misc.h>
#include <grub/mm.h>
#include <grub/env.h>
#include <grub/script_sh.h>
#include <grub/command.h>
#include <grub/menu.h>
#include <grub/lib/arg.h>
#include <grub/normal.h>

/* Max digits for a char is 3 (0xFF is 255), similarly for an int it
   is sizeof (int) * 3, and one extra for a possible -ve sign.  */
#define ERRNO_DIGITS_MAX  (sizeof (int) * 3 + 1)

<<<<<<< HEAD
static struct grub_script_scope *scope = 0;

grub_err_t
grub_script_cmd_shift (grub_command_t cmd __attribute__((unused)),
		       int argc, char *argv[])
{
  char *p = 0;
  unsigned long n = 0;

  if (! scope)
    return GRUB_ERR_NONE;

  if (argc == 0)
    n = 1;
  else if (argc > 1)
    return GRUB_ERR_BAD_ARGUMENT;
  else
    {
      n = grub_strtoul (argv[0], &p, 10);
      if (*p != '\0')
	return GRUB_ERR_BAD_ARGUMENT;
    }

  scope->shift = (unsigned int)(n > scope->argc ? 0 : n);
  return GRUB_ERR_NONE;
}

static char *
grub_script_env_get (const char *name)
{
  char *p = 0;
  unsigned long num = 0;

  if (! scope)
    return grub_env_get (name);

  if (grub_isdigit (name[0]))
    {
      num = grub_strtoul (name, &p, 10);
      if (p && *p == '\0')
	{
	  if (num == 0)
	    return 0; /* XXX no file name, for now.  */

	  if (num > scope->argc - scope->shift)
	    return 0;
	  else
	    return scope->args[num - 1 + scope->shift];
	}
      else
	{
	  grub_error (GRUB_ERR_BAD_ARGUMENT, "bad variabe name substitution");
	  return 0;
	}
    }
  else if (grub_strcmp (name, "#") == 0)
    {
      static char buf[32]; /* Rewritten everytime.  */
      grub_snprintf (buf, sizeof (buf), "%u", scope->argc - scope->shift);
      return buf;
    }
  else
    return grub_env_get (name);
}

static grub_err_t
grub_script_env_set (const char *name, const char *val)
{
  if (grub_isdigit (name[0]) || grub_strcmp (name, "#") == 0)
    return grub_error (GRUB_ERR_BAD_ARGUMENT, "bad variable name");

  return grub_env_set (name, val);
}

static grub_err_t
grub_script_execute_cmd (struct grub_script_cmd *cmd)
=======
/* Scope for grub script functions.  */
struct grub_script_scope
>>>>>>> 04888e87
{
  struct grub_script_argv argv;
};
static struct grub_script_scope *scope = 0;

static int
grub_env_special (const char *name)
{
  if (grub_isdigit (name[0]) ||
      grub_strcmp (name, "#") == 0 ||
      grub_strcmp (name, "*") == 0 ||
      grub_strcmp (name, "@") == 0)
    return 1;
  return 0;
}

static char **
grub_script_env_get (const char *name, grub_script_arg_type_t type)
{
  int errors = 0;
  struct grub_script_argv result = { 0, 0 };

  errors += grub_script_argv_next (&result);
  if (! grub_env_special (name))
    {
      char *v = grub_env_get (name);
      if (v && v[0])
	{
	  if (type == GRUB_SCRIPT_ARG_TYPE_VAR)
	    errors += grub_script_argv_split_append (&result, v);
	  else
	    errors += grub_script_argv_append (&result, v);
	}
    }
  else if (! scope)
    errors += grub_script_argv_append (&result, 0);

  else if (grub_strcmp (name, "#") == 0)
    {
      char buffer[ERRNO_DIGITS_MAX + 1];
      grub_snprintf (buffer, sizeof (buffer), "%u", scope->argv.argc);
      errors += grub_script_argv_append (&result, buffer);
    }
  else if (grub_strcmp (name, "*") == 0)
    {
      int i;

      for (i = 0; ! errors && i < scope->argv.argc; i++)
	if (type == GRUB_SCRIPT_ARG_TYPE_VAR)
	  {
	    if (i != 0)
	      errors += grub_script_argv_next (&result);
	    errors += grub_script_argv_split_append (&result,
						     scope->argv.args[i]);
	  }
	else
	  {
	    if (i != 0)
	      errors += grub_script_argv_append (&result, " ");
	    errors += grub_script_argv_append (&result,
					       scope->argv.args[i]);
	  }
    }
  else if (grub_strcmp (name, "@") == 0)
    {
      int i;

      for (i = 0; ! errors && i < scope->argv.argc; i++)
	{
	  if (i != 0)
	    errors += grub_script_argv_next (&result);

	  if (type == GRUB_SCRIPT_ARG_TYPE_VAR)
	    errors += grub_script_argv_split_append (&result,
						     scope->argv.args[i]);
	  else
	    errors += grub_script_argv_append (&result,
					       scope->argv.args[i]);
	}
    }
  else
    {
      unsigned long num = grub_strtoul (name, 0, 10);
      if (num == 0)
	; /* XXX no file name, for now.  */

      else if (num <= scope->argv.argc)
	{
	  if (type == GRUB_SCRIPT_ARG_TYPE_VAR)
	    errors += grub_script_argv_split_append (&result,
						     scope->argv.args[num - 1]);
	  else
	    errors += grub_script_argv_append (&result,
					       scope->argv.args[num - 1]);
	}
    }

  if (errors)
    {
      grub_script_argv_free (&result);
      return 0;
    }

  return result.args;
}

static grub_err_t
grub_script_env_set (const char *name, const char *val)
{
  if (grub_env_special (name))
    return grub_error (GRUB_ERR_BAD_ARGUMENT, "bad variable name");

  return grub_env_set (name, val);
}

/* Expand arguments in ARGLIST into multiple arguments.  */
static int
grub_script_arglist_to_argv (struct grub_script_arglist *arglist,
			     struct grub_script_argv *argv)
{
  int i;
  int error = 0;
  char **values = 0;
  struct grub_script_arg *arg = 0;
  struct grub_script_argv result = { 0, 0 };

  for (; error == 0 && arglist && arglist->arg; arglist = arglist->next)
    {
      error += grub_script_argv_next (&result);

      arg = arglist->arg;
      while (arg)
	{
	  if (error)
	    break;

	  switch (arg->type)
	    {
	    case GRUB_SCRIPT_ARG_TYPE_VAR:
<<<<<<< HEAD
	      value = grub_script_env_get (arg->str);
	      while (value && *value && (ptr = move_to_next(&value)))
=======
	    case GRUB_SCRIPT_ARG_TYPE_DQVAR:
	      values = grub_script_env_get (arg->str, arg->type);
	      for (i = 0; values && values[i]; i++)
>>>>>>> 04888e87
		{
		  if (i != 0)
		    error += grub_script_argv_next (&result);
		  error += grub_script_argv_append (&result, values[i]);
		}
	      grub_free (values);
	      break;

	    case GRUB_SCRIPT_ARG_TYPE_TEXT:
	      if (grub_strlen (arg->str))
		error += grub_script_argv_append (&result, arg->str);
	      break;

	    case GRUB_SCRIPT_ARG_TYPE_DQSTR:
	    case GRUB_SCRIPT_ARG_TYPE_SQSTR:
<<<<<<< HEAD
	      empty = 0;
	      append (arg->str, 0);
	      break;

	    case GRUB_SCRIPT_ARG_TYPE_DQVAR:
	      empty = 0;
	      append (grub_script_env_get (arg->str), 0);
=======
	      error += grub_script_argv_append (&result, arg->str);
>>>>>>> 04888e87
	      break;
	    }
	  arg = arg->next;
	}
    }

  if (error)
    return 1;

  if (! result.args[result.argc - 1])
    result.argc--;

  *argv = result;
  return 0;
}

static grub_err_t
grub_script_execute_cmd (struct grub_script_cmd *cmd)
{
  int ret;
  char errnobuf[ERRNO_DIGITS_MAX + 1];

  if (cmd == 0)
    return 0;

  ret = cmd->exec (cmd);

  grub_snprintf (errnobuf, sizeof (errnobuf), "%d", ret);
  grub_env_set ("?", errnobuf);
  return ret;
}

/* Execute a function call.  */
grub_err_t
grub_script_function_call (grub_script_function_t func, int argc, char **args)
{
  grub_err_t ret = 0;
  struct grub_script_scope *old_scope;
  struct grub_script_scope new_scope;

  new_scope.argv.argc = argc;
  new_scope.argv.args = args;

  old_scope = scope;
  scope = &new_scope;

  ret = grub_script_execute (func->func);

  scope = old_scope;
  return ret;
}

/* Execute a function call.  */
grub_err_t
grub_script_function_call (grub_script_function_t func, int argc, char **args)
{
  grub_err_t ret = 0;
  struct grub_script_scope new_scope;

  new_scope.shift = 0;
  new_scope.argc = argc;
  new_scope.args = args;
  grub_list_push (GRUB_AS_LIST_P (&scope), GRUB_AS_LIST (&new_scope));

  ret = grub_script_execute (func->func);

  grub_list_pop (GRUB_AS_LIST_P (&scope));
  return ret;
}

/* Execute a single command line.  */
grub_err_t
grub_script_execute_cmdline (struct grub_script_cmd *cmd)
{
  struct grub_script_cmdline *cmdline = (struct grub_script_cmdline *) cmd;
  grub_command_t grubcmd;
  grub_err_t ret = 0;
  grub_script_function_t func = 0;
  char errnobuf[18];
  char *cmdname;
  struct grub_script_argv argv = { 0, 0 };

  /* Lookup the command.  */
  if (grub_script_arglist_to_argv (cmdline->arglist, &argv))
    return grub_errno;

  cmdname = argv.args[0];
  grubcmd = grub_command_find (cmdname);
  if (! grubcmd)
    {
      grub_errno = GRUB_ERR_NONE;

      /* It's not a GRUB command, try all functions.  */
      func = grub_script_function_find (cmdname);
      if (! func)
	{
	  /* As a last resort, try if it is an assignment.  */
	  char *assign = grub_strdup (cmdname);
	  char *eq = grub_strchr (assign, '=');

	  if (eq)
	    {
	      /* This was set because the command was not found.  */
	      grub_errno = GRUB_ERR_NONE;

	      /* Create two strings and set the variable.  */
	      *eq = '\0';
	      eq++;
	      grub_script_env_set (assign, eq);
	    }
	  grub_free (assign);

	  grub_snprintf (errnobuf, sizeof (errnobuf), "%d", grub_errno);
	  grub_script_env_set ("?", errnobuf);

	  grub_print_error ();

	  return 0;
	}
    }

  /* Execute the GRUB command or function.  */
  if (grubcmd)
    ret = (grubcmd->func) (grubcmd, argv.argc - 1, argv.args + 1);
  else
    ret = grub_script_function_call (func, argv.argc - 1, argv.args + 1);

  /* Free arguments.  */
  grub_script_argv_free (&argv);

  if (grub_errno == GRUB_ERR_TEST_FAILURE)
    grub_errno = GRUB_ERR_NONE;

  grub_print_error ();

  grub_snprintf (errnobuf, sizeof (errnobuf), "%d", ret);
  grub_env_set ("?", errnobuf);

  return ret;
}

/* Execute a block of one or more commands.  */
grub_err_t
grub_script_execute_cmdlist (struct grub_script_cmd *list)
{
  int ret = 0;
  struct grub_script_cmd *cmd;

  /* Loop over every command and execute it.  */
  for (cmd = list->next; cmd; cmd = cmd->next)
    ret = grub_script_execute_cmd (cmd);

  return ret;
}

/* Execute an if statement.  */
grub_err_t
grub_script_execute_cmdif (struct grub_script_cmd *cmd)
{
  struct grub_script_cmdif *cmdif = (struct grub_script_cmdif *) cmd;
  char *result;

  /* Check if the commands results in a true or a false.  The value is
     read from the env variable `?'.  */
  grub_script_execute_cmd (cmdif->exec_to_evaluate);
  result = grub_script_env_get ("?");

  grub_errno = GRUB_ERR_NONE;

  /* Execute the `if' or the `else' part depending on the value of
     `?'.  */
  if (result && ! grub_strcmp (result, "0"))
    return grub_script_execute_cmd (cmdif->exec_on_true);
  else
    return grub_script_execute_cmd (cmdif->exec_on_false);
}

/* Execute a for statement.  */
grub_err_t
grub_script_execute_cmdfor (struct grub_script_cmd *cmd)
{
  int i;
  int result;
  struct grub_script_argv argv;
  struct grub_script_cmdfor *cmdfor = (struct grub_script_cmdfor *) cmd;

  if (grub_script_arglist_to_argv (cmdfor->words, &argv))
    return grub_errno;

  result = 0;
  for (i = 0; i < argv.argc; i++)
    {
<<<<<<< HEAD
      grub_script_env_set (cmdfor->name->str, args[i]);
=======
      grub_script_env_set (cmdfor->name->str, argv.args[i]);
>>>>>>> 04888e87
      result = grub_script_execute_cmd (cmdfor->list);
    }

  grub_script_argv_free (&argv);
  return result;
}

/* Execute a "while" or "until" command.  */
grub_err_t
grub_script_execute_cmdwhile (struct grub_script_cmd *cmd)
{
  int cond;
  int result;
  struct grub_script_cmdwhile *cmdwhile = (struct grub_script_cmdwhile *) cmd;

  result = 0;
  do {
    cond = grub_script_execute_cmd (cmdwhile->cond);
    if (cmdwhile->until ? !cond : cond)
      break;

    result = grub_script_execute_cmd (cmdwhile->list);
  } while (1); /* XXX Put a check for ^C here */

  return result;
}

/* Execute the menu entry generate statement.  */
grub_err_t
grub_script_execute_menuentry (struct grub_script_cmd *cmd)
{
  struct grub_script_cmd_menuentry *cmd_menuentry;
  struct grub_script_argv argv = {0, 0};

  cmd_menuentry = (struct grub_script_cmd_menuentry *) cmd;

  if (cmd_menuentry->arglist)
    {
      if (grub_script_arglist_to_argv (cmd_menuentry->arglist, &argv))
	return grub_errno;
    }

  grub_normal_add_menu_entry (argv.argc, (const char **) argv.args,
			      cmd_menuentry->sourcecode);

  grub_script_argv_free (&argv);

  return grub_errno;
}



/* Execute any GRUB pre-parsed command or script.  */
grub_err_t
grub_script_execute (struct grub_script *script)
{
  if (script == 0)
    return 0;

  return grub_script_execute_cmd (script->cmd);
}
<|MERGE_RESOLUTION|>--- conflicted
+++ resolved
@@ -30,91 +30,43 @@
    is sizeof (int) * 3, and one extra for a possible -ve sign.  */
 #define ERRNO_DIGITS_MAX  (sizeof (int) * 3 + 1)
 
-<<<<<<< HEAD
-static struct grub_script_scope *scope = 0;
-
-grub_err_t
-grub_script_cmd_shift (grub_command_t cmd __attribute__((unused)),
-		       int argc, char *argv[])
-{
-  char *p = 0;
-  unsigned long n = 0;
-
-  if (! scope)
-    return GRUB_ERR_NONE;
-
-  if (argc == 0)
-    n = 1;
-  else if (argc > 1)
-    return GRUB_ERR_BAD_ARGUMENT;
-  else
-    {
-      n = grub_strtoul (argv[0], &p, 10);
-      if (*p != '\0')
-	return GRUB_ERR_BAD_ARGUMENT;
-    }
-
-  scope->shift = (unsigned int)(n > scope->argc ? 0 : n);
-  return GRUB_ERR_NONE;
-}
-
-static char *
-grub_script_env_get (const char *name)
-{
-  char *p = 0;
-  unsigned long num = 0;
-
-  if (! scope)
-    return grub_env_get (name);
-
-  if (grub_isdigit (name[0]))
-    {
-      num = grub_strtoul (name, &p, 10);
-      if (p && *p == '\0')
-	{
-	  if (num == 0)
-	    return 0; /* XXX no file name, for now.  */
-
-	  if (num > scope->argc - scope->shift)
-	    return 0;
-	  else
-	    return scope->args[num - 1 + scope->shift];
-	}
-      else
-	{
-	  grub_error (GRUB_ERR_BAD_ARGUMENT, "bad variabe name substitution");
-	  return 0;
-	}
-    }
-  else if (grub_strcmp (name, "#") == 0)
-    {
-      static char buf[32]; /* Rewritten everytime.  */
-      grub_snprintf (buf, sizeof (buf), "%u", scope->argc - scope->shift);
-      return buf;
-    }
-  else
-    return grub_env_get (name);
-}
-
-static grub_err_t
-grub_script_env_set (const char *name, const char *val)
-{
-  if (grub_isdigit (name[0]) || grub_strcmp (name, "#") == 0)
-    return grub_error (GRUB_ERR_BAD_ARGUMENT, "bad variable name");
-
-  return grub_env_set (name, val);
-}
-
-static grub_err_t
-grub_script_execute_cmd (struct grub_script_cmd *cmd)
-=======
 /* Scope for grub script functions.  */
 struct grub_script_scope
->>>>>>> 04888e87
 {
   struct grub_script_argv argv;
 };
 static struct grub_script_scope *scope = 0;
+
+grub_err_t
+grub_script_cmd_shift (grub_command_t cmd __attribute__((unused)),
+		       int argc, char *argv[])
+{
+  char *p = 0;
+  unsigned long n = 0;
+
+  if (! scope)
+    return GRUB_ERR_NONE;
+
+  if (scope->argv.argc == 0)
+    return GRUB_ERR_NONE;
+
+  if (argc == 0)
+    n = 1;
+
+  else if (argc > 1)
+    return GRUB_ERR_BAD_ARGUMENT;
+
+  else
+    {
+      n = grub_strtoul (argv[0], &p, 10);
+      if (*p != '\0' || n > scope->argv.argc)
+	return GRUB_ERR_BAD_ARGUMENT;
+    }
+
+  scope->argv.argc -= n;
+  scope->argv.args += n;
+  return GRUB_ERR_NONE;
+}
 
 static int
 grub_env_special (const char *name)
@@ -156,7 +108,7 @@
     }
   else if (grub_strcmp (name, "*") == 0)
     {
-      int i;
+      unsigned i;
 
       for (i = 0; ! errors && i < scope->argv.argc; i++)
 	if (type == GRUB_SCRIPT_ARG_TYPE_VAR)
@@ -176,7 +128,7 @@
     }
   else if (grub_strcmp (name, "@") == 0)
     {
-      int i;
+      unsigned i;
 
       for (i = 0; ! errors && i < scope->argv.argc; i++)
 	{
@@ -250,14 +202,9 @@
 	  switch (arg->type)
 	    {
 	    case GRUB_SCRIPT_ARG_TYPE_VAR:
-<<<<<<< HEAD
-	      value = grub_script_env_get (arg->str);
-	      while (value && *value && (ptr = move_to_next(&value)))
-=======
 	    case GRUB_SCRIPT_ARG_TYPE_DQVAR:
 	      values = grub_script_env_get (arg->str, arg->type);
 	      for (i = 0; values && values[i]; i++)
->>>>>>> 04888e87
 		{
 		  if (i != 0)
 		    error += grub_script_argv_next (&result);
@@ -273,17 +220,7 @@
 
 	    case GRUB_SCRIPT_ARG_TYPE_DQSTR:
 	    case GRUB_SCRIPT_ARG_TYPE_SQSTR:
-<<<<<<< HEAD
-	      empty = 0;
-	      append (arg->str, 0);
-	      break;
-
-	    case GRUB_SCRIPT_ARG_TYPE_DQVAR:
-	      empty = 0;
-	      append (grub_script_env_get (arg->str), 0);
-=======
 	      error += grub_script_argv_append (&result, arg->str);
->>>>>>> 04888e87
 	      break;
 	    }
 	  arg = arg->next;
@@ -333,24 +270,6 @@
   ret = grub_script_execute (func->func);
 
   scope = old_scope;
-  return ret;
-}
-
-/* Execute a function call.  */
-grub_err_t
-grub_script_function_call (grub_script_function_t func, int argc, char **args)
-{
-  grub_err_t ret = 0;
-  struct grub_script_scope new_scope;
-
-  new_scope.shift = 0;
-  new_scope.argc = argc;
-  new_scope.args = args;
-  grub_list_push (GRUB_AS_LIST_P (&scope), GRUB_AS_LIST (&new_scope));
-
-  ret = grub_script_execute (func->func);
-
-  grub_list_pop (GRUB_AS_LIST_P (&scope));
   return ret;
 }
 
@@ -449,7 +368,7 @@
   /* Check if the commands results in a true or a false.  The value is
      read from the env variable `?'.  */
   grub_script_execute_cmd (cmdif->exec_to_evaluate);
-  result = grub_script_env_get ("?");
+  result = grub_env_get ("?");
 
   grub_errno = GRUB_ERR_NONE;
 
@@ -465,7 +384,7 @@
 grub_err_t
 grub_script_execute_cmdfor (struct grub_script_cmd *cmd)
 {
-  int i;
+  unsigned i;
   int result;
   struct grub_script_argv argv;
   struct grub_script_cmdfor *cmdfor = (struct grub_script_cmdfor *) cmd;
@@ -476,11 +395,7 @@
   result = 0;
   for (i = 0; i < argv.argc; i++)
     {
-<<<<<<< HEAD
-      grub_script_env_set (cmdfor->name->str, args[i]);
-=======
       grub_script_env_set (cmdfor->name->str, argv.args[i]);
->>>>>>> 04888e87
       result = grub_script_execute_cmd (cmdfor->list);
     }
 
